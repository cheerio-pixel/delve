--- conflicted
+++ resolved
@@ -31,12 +31,8 @@
 
 ;; * Silence Byte Compiler
 
-<<<<<<< HEAD
-(declare-function delve-lister-replace "lister" (buf pos data &optional level) t)
-=======
 (declare-function lister-replace "lister" (ewoc pos data &optional level) t)
 (declare-function lister-get-ewoc "lister" (buf) t)
->>>>>>> 010dbdea
 
 ;; * Global Variables
 
@@ -94,11 +90,7 @@
   (when (derived-mode-p 'delve-mode)
     ;; TODO Move this out of this module; this should be handled in
     ;; delve main
-<<<<<<< HEAD
-    (delve-lister-replace (current-buffer) :point
-=======
     (lister-replace (lister-get-ewoc (current-buffer)) :point
->>>>>>> 010dbdea
 		    (delve-make-error :message "Useless message"
 				      :buffer (get-buffer-create delve-db-error-buffer)))))
 
